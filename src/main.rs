use clap::Parser;
use env_logger::Env;
use live_server::listen;

/// Launch a local network server with live reload feature for static pages.
#[derive(Parser)]
#[clap(version)]
struct Args {
    /// Set the root path of the static assets
    #[clap(default_value = ".")]
    root: String,
<<<<<<< HEAD
    /// Disable live reload
    #[clap(short, long)]
    no_watch: bool,
=======
    /// Set the listener host
    #[clap(short = 'H', long, default_value = "0.0.0.0")]
    host: String,
    /// Set the listener port
    #[clap(short, long, default_value = "0")]
    port: u16,
    /// Open the page in browser automatically
    #[clap(short, long)]
    open: bool,
>>>>>>> 5b49048e
}

#[tokio::main]
async fn main() {
    let env = Env::new().default_filter_or("info");
    env_logger::init_from_env(env);

    let Args {
        host,
        port,
        root,
        open,
    } = Args::parse();

    let addr = format!("{}:{}", host, port);
    let listener = listen(addr, root).await.unwrap();

    if open {
        let link = listener.link().unwrap();
        open::that(link).unwrap();
    }

<<<<<<< HEAD
    listen(&host, args.port, args.root, !args.no_watch).await.unwrap();
=======
    listener.start().await.unwrap();
>>>>>>> 5b49048e
}<|MERGE_RESOLUTION|>--- conflicted
+++ resolved
@@ -9,11 +9,9 @@
     /// Set the root path of the static assets
     #[clap(default_value = ".")]
     root: String,
-<<<<<<< HEAD
     /// Disable live reload
     #[clap(short, long)]
     no_watch: bool,
-=======
     /// Set the listener host
     #[clap(short = 'H', long, default_value = "0.0.0.0")]
     host: String,
@@ -23,7 +21,6 @@
     /// Open the page in browser automatically
     #[clap(short, long)]
     open: bool,
->>>>>>> 5b49048e
 }
 
 #[tokio::main]
@@ -36,19 +33,16 @@
         port,
         root,
         open,
+        no_watch,
     } = Args::parse();
 
     let addr = format!("{}:{}", host, port);
-    let listener = listen(addr, root).await.unwrap();
+    let listener = listen(addr, root, !no_watch).await.unwrap();
 
     if open {
         let link = listener.link().unwrap();
         open::that(link).unwrap();
     }
 
-<<<<<<< HEAD
-    listen(&host, args.port, args.root, !args.no_watch).await.unwrap();
-=======
     listener.start().await.unwrap();
->>>>>>> 5b49048e
 }