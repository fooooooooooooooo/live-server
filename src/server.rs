--- conflicted
+++ resolved
@@ -1,120 +1,6 @@
-<<<<<<< HEAD
-use async_std::{
-    fs,
-    path::{Path, PathBuf},
-    prelude::*,
-    sync::Mutex,
-};
-use std::sync::Arc;
-use std::{collections::HashMap, error::Error};
-use tide::{listener::Listener, Body, Request, Response, StatusCode};
-use tide_websockets::{WebSocket, WebSocketConnection};
-use uuid::Uuid;
-
-use crate::{listing::serve_directory_listing, static_files::get_static_file};
-
-macro_rules! static_assets_service {
-    ($app: expr, $route: expr, $host: ident, $port: ident, $root: ident, $watch: ident) => {
-        let host_clone = $host.to_string();
-        let port_clone = $port;
-        let root_clone = $root.clone();
-        let watch_clone = $watch;
-        $app.at($route).get(move |req: Request<()>| {
-            let host = host_clone.clone();
-            let port = port_clone.clone();
-            let root = root_clone.clone();
-            let watch = watch_clone.clone();
-            static_assets(req, host, port, root, watch)
-        });
-    };
-}
-
-pub async fn serve(
-    host: &str,
-    port: u16,
-    root: PathBuf,
-    connections: Arc<Mutex<HashMap<Uuid, WebSocketConnection>>>,
-    watch: bool,
-) -> Result<(), std::io::Error> {
-    let mut listener = create_listener(host, port, &root, connections, watch).await;
-    listener.accept().await
-}
-
-async fn create_listener(
-    host: &str,
-    port: u16,
-    root: &PathBuf,
-    connections: Arc<Mutex<HashMap<Uuid, WebSocketConnection>>>,
-    watch: bool,
-) -> impl Listener<()> {
-    let mut port = port;
-    // Loop until the port is available
-    loop {
-        let app = create_server(host, port, root, Arc::clone(&connections), watch);
-        match app.bind(format!("{host}:{port}")).await {
-            Ok(listener) => {
-                log::info!("Listening on http://{}:{}/", host, port);
-                break listener;
-            }
-            Err(err) => {
-                if let std::io::ErrorKind::AddrInUse = err.kind() {
-                    log::warn!("Port {} is already in use", port);
-                    port += 1;
-                } else {
-                    log::error!("Failed to listen on {}:{}: {}", host, port, err);
-                }
-            }
-        }
-    }
-}
-
-fn create_server(
-    host: &str,
-    port: u16,
-    root: &PathBuf,
-    connections: Arc<Mutex<HashMap<Uuid, WebSocketConnection>>>,
-    watch: bool,
-) -> tide::Server<()> {
-    let mut app = tide::new();
-
-    static_assets_service!(app, "/", host, port, root, watch);
-    static_assets_service!(app, "/*", host, port, root, watch);
-
-    app.at("/_live-server/*").get(public_dir);
-
-    app.at("/live-server-ws")
-        .get(WebSocket::new(move |_request, mut stream| {
-            let connections = Arc::clone(&connections);
-            async move {
-                let uuid = Uuid::new_v4();
-
-                // Add the connection to clients when opening a new connection
-                connections.lock().await.insert(uuid, stream.clone());
-
-                // Waiting for the connection to be closed
-                while let Some(Ok(_)) = stream.next().await {}
-
-                // Remove the connection from clients when it is closed
-                connections.lock().await.remove(&uuid);
-
-                Ok(())
-            }
-        }));
-    app
-}
-
-async fn static_assets(
-    req: Request<()>,
-    host: String,
-    port: u16,
-    root: PathBuf,
-    watch: bool,
-) -> Result<Response, tide::Error> {
-    // Get the path and mime of the static file.
-    let mut path = req.url().path().to_string();
-
-=======
+use std::error::Error;
 use std::io::ErrorKind;
+use std::path::Path;
 use std::{fs, net::IpAddr};
 
 use axum::{
@@ -126,9 +12,15 @@
 };
 use futures::{sink::SinkExt, stream::StreamExt};
 use local_ip_address::local_ip;
+use std::future::Future;
 use tokio::net::TcpListener;
 
-use crate::{ADDR, ROOT, TX};
+use crate::listing::serve_directory_listing;
+use crate::static_files::{
+    get_dir_link_svg, get_dir_svg, get_entry_html, get_file_link_svg, get_file_svg, get_index_css,
+    get_listing_html, get_unknown_svg,
+};
+use crate::{ADDR, ROOT, TX, WATCH};
 
 pub(crate) async fn serve(tcp_listener: TcpListener, router: Router) {
     axum::serve(tcp_listener, router).await.unwrap();
@@ -174,6 +66,7 @@
     Router::new()
         .route("/", get(static_assets))
         .route("/*path", get(static_assets))
+        .nest("/_live-server/*path", static_router())
         .route(
             "/live-server-ws",
             get(|ws: WebSocketUpgrade| async move {
@@ -208,23 +101,29 @@
 
     // Get the path and mime of the static file.
     let mut path = req.uri().path().to_string();
->>>>>>> 5b49048e
     path.remove(0);
 
-    let mut path = root.join(path);
-<<<<<<< HEAD
-
-    if path.is_dir().await {
-        let dir = path.clone();
-=======
-    if path.is_dir() {
->>>>>>> 5b49048e
-        path.push("index.html");
-
-        if !path.exists().await {
-            return serve_directory_listing(dir).await;
-        }
+    let path = root.join(path);
+
+    if !path.starts_with(root) {
+        return internal_err(std::io::Error::new(
+            ErrorKind::PermissionDenied,
+            "Path is outside of root directory",
+        ));
     }
+
+    let path = if path.is_dir() {
+        let index = path.join("index.html");
+        if tokio::fs::try_exists(&index).await.unwrap_or(false) {
+            index
+        } else {
+            return serve_directory_listing(path).await;
+        }
+    } else {
+        path
+    };
+
+    log::debug!("Serving {path:?}");
 
     let mime = mime_guess::from_path(&path).first_or_text_plain();
     let mut headers = HeaderMap::new();
@@ -234,21 +133,7 @@
     );
 
     // Read the file.
-<<<<<<< HEAD
-    let mut file = fs::read(&path).await.map_err(not_found)?;
-
-    // Construct the response.
-    if mime == "text/html" {
-        let text = String::from_utf8(file).map_err(internal_err)?;
-
-        if watch {
-            let script = format!(include_str!("scripts/websocket.js"), host, port);
-            file = format!("{text}<script>{script}</script>").into_bytes();
-        } else {
-            file = text.into_bytes();
-        }
-=======
-    let mut file = match fs::read(&path) {
+    let file = match fs::read(&path) {
         Ok(file) => file,
         Err(err) => {
             match path.to_str() {
@@ -271,36 +156,55 @@
     };
 
     // Construct the response.
-    if mime == "text/html" {
+    let body = if mime == "text/html" && *WATCH.get().unwrap() {
         let text = match String::from_utf8(file) {
             Ok(text) => text,
-            Err(err) => {
-                log::error!("{}", err);
-                let body = Body::from(err.to_string());
-                return (StatusCode::INTERNAL_SERVER_ERROR, headers, body);
-            }
+            Err(err) => return internal_err(err),
         };
+
         let script = format!(include_str!("templates/websocket.html"), addr);
-        file = format!("{text}{script}").into_bytes();
->>>>>>> 5b49048e
-    }
-
-<<<<<<< HEAD
-    Ok(response)
-}
-
-async fn public_dir(req: Request<()>) -> Result<Response, tide::Error> {
-    let path = Path::new(req.url().path());
-
-    let path = path.strip_prefix("/_live-server").map_err(internal_err)?;
-
-    let path = Path::new("./public").join(path);
+
+        Body::from(format!("{text}{script}"))
+    } else {
+        Body::from(file)
+    };
+
+    (StatusCode::OK, headers, body)
+}
+
+fn static_router() -> Router {
+    Router::new()
+        .route("/index.css", get(|r| asset(r, get_index_css)))
+        .route("/entry.html", get(|r| asset(r, get_entry_html)))
+        .route("/listing.html", get(|r| asset(r, get_listing_html)))
+        .route("/dir.svg", get(|r| asset(r, get_dir_svg)))
+        .route("/file.svg", get(|r| asset(r, get_file_svg)))
+        .route("/dir-link.svg", get(|r| asset(r, get_dir_link_svg)))
+        .route("/file-link.svg", get(|r| asset(r, get_file_link_svg)))
+        .route("/unknown.svg", get(|r| asset(r, get_unknown_svg)))
+}
+
+async fn asset<F, Fut>(req: Request<Body>, content_fn: F) -> (StatusCode, HeaderMap, Body)
+where
+    F: FnOnce() -> Fut,
+    Fut: Future<Output = Result<String, std::io::Error>>,
+{
+    let path = Path::new(req.uri().path());
+
     let ext = path.extension().unwrap().to_string_lossy().to_string();
 
-    let mut response: Response = Body::from_bytes(get_static_file(path).await.map_err(not_found)?.into()).into();
-    response.set_content_type(mime_type(&ext));
-
-    Ok(response)
+    let body = match content_fn().await {
+        Ok(body) => body,
+        Err(e) => return internal_err(e),
+    };
+
+    let mut headers = HeaderMap::new();
+    headers.append(
+        header::CONTENT_TYPE,
+        HeaderValue::from_str(mime_type(&ext)).unwrap(),
+    );
+
+    (StatusCode::OK, headers, Body::from(body))
 }
 
 fn mime_type(ext: &str) -> &str {
@@ -312,17 +216,12 @@
     }
 }
 
-pub fn internal_err<E: Error + Send + Sync + 'static>(err: E) -> tide::Error {
+pub fn internal_err<E: Error + Send + Sync + 'static>(err: E) -> (StatusCode, HeaderMap, Body) {
     log::error!("{}", err);
 
-    tide::Error::from_str(StatusCode::InternalServerError, err)
-}
-
-pub fn not_found<E: Error + Send + Sync + 'static>(err: E) -> tide::Error {
-    log::warn!("{}", err);
-
-    tide::Error::from_str(StatusCode::NotFound, err)
-=======
-    (StatusCode::OK, headers, Body::from(file))
->>>>>>> 5b49048e
+    let body = Body::from(err.to_string());
+    let mut headers = HeaderMap::new();
+    headers.append(header::CONTENT_TYPE, HeaderValue::from_static("text/plain"));
+
+    (StatusCode::INTERNAL_SERVER_ERROR, headers, body)
 }