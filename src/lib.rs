//! Launch a local network server with live reload feature for static pages.
//!
//! ## Create live server
//! ```
//! use live_server::listen;
//!
//! async fn serve() -> Result<(), Box<dyn std::error::Error>> {
//!     listen("127.0.0.1:8080", "./").await?.start().await
//! }
//! ```
//!
//! ## Enable logs (Optional)
//! ```rust
//! env_logger::init();
//! ```

mod listing;
mod server;
mod static_files;
mod watcher;

use std::{error::Error, net::IpAddr, path::PathBuf};

use axum::Router;
use local_ip_address::local_ip;
use notify::RecommendedWatcher;
use notify_debouncer_full::{DebouncedEvent, Debouncer, FileIdMap};
use server::{create_listener, create_server};
use tokio::{
    net::TcpListener,
    sync::{broadcast, mpsc::Receiver, OnceCell},
};
use watcher::create_watcher;

static ADDR: OnceCell<String> = OnceCell::const_new();
static ROOT: OnceCell<PathBuf> = OnceCell::const_new();
static TX: OnceCell<broadcast::Sender<()>> = OnceCell::const_new();

pub struct Listener {
    tcp_listener: TcpListener,
    router: Router,
    root_path: PathBuf,
    debouncer: Debouncer<RecommendedWatcher, FileIdMap>,
    rx: Receiver<Result<Vec<DebouncedEvent>, Vec<notify::Error>>>,
}

impl Listener {
    /// Start live-server.
    ///
    /// ```
    /// use live_server::listen;
    ///
    /// async fn serve() -> Result<(), Box<dyn std::error::Error>> {
    ///     listen("127.0.0.1:8080", "./").await?.start().await
    /// }
    /// ```
    pub async fn start(self) -> Result<(), Box<dyn Error>> {
        ROOT.set(self.root_path.clone())?;
        let (tx, _) = broadcast::channel(16);
        TX.set(tx)?;

        let watcher_future = tokio::spawn(watcher::watch(self.root_path, self.debouncer, self.rx));
        let server_future = tokio::spawn(server::serve(self.tcp_listener, self.router));

        tokio::try_join!(watcher_future, server_future)?;

        Ok(())
    }

    /// Return the link of the server, like `http://127.0.0.1:8080`.
    ///
    /// ```
    /// use live_server::listen;
    ///
    /// async fn serve() {
    ///     let listener = listen("127.0.0.1:8080", "./").await.unwrap();
    ///     let link = listener.link().unwrap();
    ///     assert_eq!(link, "http://127.0.0.1:8080");
    /// }
    /// ```
    ///
    /// This is useful when you did not specify the host or port (e.g. `listen("0.0.0.0:0", ".")`),
    /// because this method will return the specific address.
    pub fn link(&self) -> Result<String, Box<dyn Error>> {
        let addr = self.tcp_listener.local_addr()?;
        let port = addr.port();
        let host = addr.ip();
        let host = match host.is_unspecified() {
            true => local_ip()?,
            false => host,
        };

        Ok(match host {
            IpAddr::V4(host) => format!("http://{host}:{port}"),
            IpAddr::V6(host) => format!("http://[{host}]:{port}"),
        })
    }
}

/// Create live-server listener
///
/// ```
/// use live_server::listen;
///
/// async fn serve() -> Result<(), Box<dyn std::error::Error>> {
///     listen("127.0.0.1:8080", "./").await?.start().await
/// }
/// ```
<<<<<<< HEAD
pub async fn listen<R: Into<PathBuf>>(host: &str, port: u16, root: R, watch: bool) -> Result<(), std::io::Error> {
    let connections = Arc::new(Mutex::new(HashMap::new()));
    let root: PathBuf = root.into();

    if watch {
        let connections = Arc::clone(&connections);
        let root = root.clone();

        task::spawn(async move { watcher::watch(root, &connections).await });
    }

    server::serve(host, port, root, connections, watch).await
=======
pub async fn listen<A: Into<String>, R: Into<PathBuf>>(
    addr: A,
    root: R,
) -> Result<Listener, String> {
    let tcp_listener = create_listener(addr.into()).await?;
    let router = create_server();
    let (debouncer, root_path, rx) = create_watcher(root.into()).await?;

    Ok(Listener {
        tcp_listener,
        router,
        debouncer,
        root_path,
        rx,
    })
>>>>>>> 5b49048e
}<|MERGE_RESOLUTION|>--- conflicted
+++ resolved
@@ -23,15 +23,14 @@
 
 use axum::Router;
 use local_ip_address::local_ip;
-use notify::RecommendedWatcher;
-use notify_debouncer_full::{DebouncedEvent, Debouncer, FileIdMap};
 use server::{create_listener, create_server};
 use tokio::{
     net::TcpListener,
-    sync::{broadcast, mpsc::Receiver, OnceCell},
+    sync::{broadcast, OnceCell},
 };
-use watcher::create_watcher;
+use watcher::{create_watcher, Watcher};
 
+static WATCH: OnceCell<bool> = OnceCell::const_new();
 static ADDR: OnceCell<String> = OnceCell::const_new();
 static ROOT: OnceCell<PathBuf> = OnceCell::const_new();
 static TX: OnceCell<broadcast::Sender<()>> = OnceCell::const_new();
@@ -40,8 +39,7 @@
     tcp_listener: TcpListener,
     router: Router,
     root_path: PathBuf,
-    debouncer: Debouncer<RecommendedWatcher, FileIdMap>,
-    rx: Receiver<Result<Vec<DebouncedEvent>, Vec<notify::Error>>>,
+    watcher: Option<Watcher>,
 }
 
 impl Listener {
@@ -59,10 +57,14 @@
         let (tx, _) = broadcast::channel(16);
         TX.set(tx)?;
 
-        let watcher_future = tokio::spawn(watcher::watch(self.root_path, self.debouncer, self.rx));
         let server_future = tokio::spawn(server::serve(self.tcp_listener, self.router));
 
-        tokio::try_join!(watcher_future, server_future)?;
+        if let Some(watcher) = self.watcher {
+            let watcher_future = tokio::spawn(watcher::watch(self.root_path, watcher));
+            tokio::try_join!(watcher_future, server_future)?;
+        } else {
+            tokio::try_join!(server_future)?;
+        }
 
         Ok(())
     }
@@ -103,37 +105,51 @@
 /// use live_server::listen;
 ///
 /// async fn serve() -> Result<(), Box<dyn std::error::Error>> {
-///     listen("127.0.0.1:8080", "./").await?.start().await
+///     listen("127.0.0.1:8080", "./", true).await?.start().await
 /// }
 /// ```
-<<<<<<< HEAD
-pub async fn listen<R: Into<PathBuf>>(host: &str, port: u16, root: R, watch: bool) -> Result<(), std::io::Error> {
-    let connections = Arc::new(Mutex::new(HashMap::new()));
-    let root: PathBuf = root.into();
-
-    if watch {
-        let connections = Arc::clone(&connections);
-        let root = root.clone();
-
-        task::spawn(async move { watcher::watch(root, &connections).await });
-    }
-
-    server::serve(host, port, root, connections, watch).await
-=======
 pub async fn listen<A: Into<String>, R: Into<PathBuf>>(
     addr: A,
     root: R,
+    watch: bool,
 ) -> Result<Listener, String> {
+    WATCH.set(watch).unwrap();
+
     let tcp_listener = create_listener(addr.into()).await?;
     let router = create_server();
-    let (debouncer, root_path, rx) = create_watcher(root.into()).await?;
+
+    let root = root.into();
+
+    let root_path = match tokio::fs::canonicalize(&root).await {
+        Ok(path) => path,
+        Err(err) => {
+            let err_msg = format!("Failed to get absolute path of {:?}: {}", root, err);
+            log::error!("{}", err_msg);
+            return Err(err_msg);
+        }
+    };
+
+    match root_path.clone().into_os_string().into_string() {
+        Ok(path_str) => {
+            log::info!("Listening on {}", path_str);
+        }
+        Err(_) => {
+            let err_msg = format!("Failed to parse path to string for `{:?}`", root_path);
+            log::error!("{}", err_msg);
+            return Err(err_msg);
+        }
+    };
+
+    let watcher = if watch {
+        Some(create_watcher().await?)
+    } else {
+        None
+    };
 
     Ok(Listener {
         tcp_listener,
         router,
-        debouncer,
         root_path,
-        rx,
+        watcher,
     })
->>>>>>> 5b49048e
 }